--- conflicted
+++ resolved
@@ -17,14 +17,9 @@
   },
   "dependencies": {
     "delay": "^5.0.0",
-<<<<<<< HEAD
     "p-wait-for": "^3.2.0",
-    "roarr": "^4.0.10",
-    "type-fest": "^0.20.2"
-=======
     "roarr": "^7.0.4",
     "type-fest": "^2.3.2"
->>>>>>> 1af7c647
   },
   "description": "Gracefully terminates HTTP(S) server.",
   "devDependencies": {
